"""
FMNN25 Project 1 - Splines

splines.py
Contains the class and all supporting code for the class Spline.
"""

from __future__ import division
from functools import partial

import math
import matplotlib.pyplot as plt
import numpy as np


class DValuesError(Exception):
<<<<<<< HEAD
=======
    """
    Unique Exception for raising issues with the dvalues in Spline class.
    """
>>>>>>> c0c15212
    pass


class Spline(object):
<<<<<<< HEAD
    def __init__(self, grid, dvalues, degree=3):
        """
        Initiates all instance variables. 
        Calculates equidistant knot points.
        Adds 3 copies at the start and end point of the control points and knot 
        points.
=======
    """
    A class to represent 3rd order splines for a 2D control polygon.

    This class has the main functions:
      * __init__: Initialises the class and sets instance attributes.
      * __call__: Returns the evaluation point at given point
      * plot:
    """

    def __init__(self, grid, dvalues, degree=3):
        """
        Initialization for the Spline class, the following parameters are
        calculated:
          * Number of knots
          * Equidistant knot points
          * Adds 3 copies at the start and end point of the control
            points and knot points

        :param grid: numpy.ndarray, grid points between which the intervals will
            evaluated for the creation of the spline
        :param dvalues: numpy.ndarray, polygon control points
>>>>>>> c0c15212
        """

        if not isinstance(grid, np.ndarray):
            raise TypeError("grid must be a numpy array")
        if not isinstance(dvalues, np.ndarray):
            raise TypeError("dvalues must be a numpy array")

        if not isinstance(grid, np.ndarray):
            raise TypeError("grid must be a numpy array")
        if not isinstance(dvalues, np.ndarray):
            raise TypeError("dvalues must be a numpy array")

        if max(grid) > 1.0:
            raise ValueError("grid values must be in range 0 to 1")
        if min(grid) < 0.0:
            raise ValueError("grid values must be in range 0 to 1")
        if (grid != sorted(grid)).any():
            raise ValueError("grid values must be in ascending order")

        # check shape of dvalues
        try:
            if dvalues.shape[1] != 2:
                raise DValuesError("expected dvalues shape as (:, 2)")
        except IndexError:
            raise DValuesError("expected dvalues shape as (:, 2)")

        # Set degree
        self.degree     = degree

        # Save control points
        self.nbr_ds     = len(dvalues)
        ds              = np.zeros((self.nbr_ds + 6, 2))
        ds[3:-3, :]     = dvalues
        ds[:3, :]       = ds[3, :]
        ds[-3:, :]      = ds[-4, :]
        self.ds         = ds

        # Find equidistant knot points
        nbr_knots       = self.degree + self.nbr_ds  # add 2 on each end
        self.nbr_knots  = nbr_knots
        self.grid       = grid
        len_grid        = len(grid)
        indices         = math.ceil(len_grid / nbr_knots) * np.arange(nbr_knots)

        us              = np.zeros(self.nbr_knots +  6)
        tmp             = grid[indices.astype(int)]
        tmp[-1]         = grid[-1]
        us[3:-3]        = tmp
        us[:3]          = us[3]
        us[-3:]         = us[-4]
        self.us         = us

        # attribute for deBoor points
        self.deBoor_points = []

        # Apparently the values of the knots can be arbitrary. 
        # The only thing that matters is that we have a enough of them.

    def __call__(self, u):
        """
        Calculate a point on the spline.

        :param u: int/float, evaluation point
        :return: numpy.ndarray, vector location in 2D space of the point `u`
            on the spline
        """
        idx = self.us.searchsorted(u)
        i = idx
        return self.d(i, u, 3)

    def plot(self, plot_control_poly=False, plot_deBoor_points=False):
        """
        Plots the entire spline for the data passed in at instance creation.

        :param plot_control_poly: bool, True for plotting the control polygon
        :param plot_deBoor_points: bool, True to plot the deBoor points
        """
        plt.figure()
        if plot_control_poly:
            plt.plot(self.ds[:, 0], self.ds[:, 1], 'g', label='Control polygon')

        points = self.blossom()
        plt.plot(points[:, 0], points[:, 1], 'b--',
                 label='%s-order spline' % self.degree)

        if plot_deBoor_points:
            dp = np.array(self.deBoor_points)
            plt.scatter(dp[:, 0], dp[:, 1], c='r', marker='x',
                        label='deBoor points')

        plt.legend(loc='best')
        plt.show()

    def N0(self, us, i, x):
        """
<<<<<<< HEAD
        Base case for deBoor's algorithm
        Note: returns 0 at endpoint when it should return 1.
=======
        Base case for deBoor's algorithm.
        Note: returns 0 at endpoint when it should return 1.

        :param us: numpy.ndarray, values of `u` (not currently used, the object
            attribute self.us is used instead)
        :param i: int, index of `us` (essentially the start of 'hot interval'?)
        :param x: int/float, threshold for 'hot interval'
        :return: basis function evaluation at N_0
>>>>>>> c0c15212
        """
        # + (x == self.us[self.nbr_knots - 7])
        return (self.us[i] <= x) * (x < self.us[i + 1])

    def N(self, us, i, x, n):
        """
        Recursive evaluation of the basis function for interval `x` in `us`
        for the power `n`. Note that this is the most inefficient of the given
        algorithms in this class, memoized methods are given in N2 and N3.

        :param us: numpy.ndarray, interval of u's to be evaluated
        :param i: int, index of `us` for which the 'hot interval' starts
        :param x: int/float, threshold for 'hot interval'
        :param n: int, order of the basis function
        :return: evaluation of basis function of order `n`
        """
        if n == 0:
            return self.N0(us, i, x)
        else: 
            c1 = (x - us[i]) / (us[i + n] - us[i])
            c2 = (us[i + n + 1] - x) / (us[i + n + 1] - us[i + 1])
            return c1*self.N(us, i, x, n - 1) + c2*self.N(us, i + 1, x, n - 1)

    def N2(self, us, i, x, n, memo): 
        """
        Same as `Spline.N` but in a memoized form. Stores previous calculations
        in a dictionary.

        Note: The function returns a new dictionary at every return. This is
        avoided in N3.

        :param us: numpy.ndarray, interval of u's to be evaluated
        :param i: int, index of `us` for which the 'hot interval' starts
        :param x: int/float, threshold for 'hot interval'
        :param n: int, order of the basis function
        :param memo: dict, memoization dictionary
        :return: evaluation of basis function of order `n`
        """
        if n == 0:
            if (i, 0) not in memo:
                memo[(i, 0)] = self.N0(us, i, x)
            return memo
        else: 
            c1 = (x - us[i]) / (us[i + n] - us[i])
            c2 = (us[i + n + 1] - x) / (us[i + n + 1] - us[i + 1])

            if (i, n - 1) not in memo:
                memo = self.N2(us, i, x, n - 1, memo)

            memo = self.N2(us, i + 1, x, n - 1, memo)
            memo[(i, n)] = c1 * memo[(i, n - 1)] + c2 * memo[(i + 1, n - 1)]

            return memo

    def N3(self, us, i, x, n, memo): 
        """
        Same as `Spline.N` but in a memoized form. Stores previous calculations
        in a dictionary.
        The function utilizes that the dictonary object is mutable.
        Hence it has no return value.

        :param us: numpy.ndarray, interval of u's to be evaluated
        :param i: int, index of `us` for which the 'hot interval' starts
        :param x: int/float, threshold for 'hot interval'
        :param n: int, order of the basis function
        :param memo: dict, memoization dictionary
        :return: None, all results are stored in the dictionary `memo`
        """
        if n == 0:
            if (i, 0) not in memo:
                memo[(i, 0)] = self.N0(us, i, x)
        else: 

            # Set 0/0 = 0. Be careful of infinity? (a.k.a. constant / 0)
            with np.errstate(divide = 'ignore', invalid = 'ignore'):
                c1 = (x - us[i]) / (us[i + n] - us[i])
                c2 = (us[i + n + 1] - x) / (us[i + n + 1] - us[i + 1])
                c1 = np.nan_to_num(c1)
                c2 = np.nan_to_num(c2)

            if (i, n - 1) not in memo:
                self.N3(us, i, x, n - 1, memo)
            
            self.N3(us, i + 1, x, n - 1, memo)
            memo[(i, n)] = c1 * memo[(i, n - 1)] + c2 * memo[(i + 1, n - 1)]

    def d(self, i, x, n):
        """
        Recursively runs the blossom algorithm for a given data interval x.

        :param i: int, index of `us` (essentially the start of 'hot interval'?)
        :param x: int/float, threshold for 'hot interval'
        :param n: Order of blossom, note we return self.ds[i, :] if n == 0
            (this is the base case of the recursive function)
        :return: Evaluated points along x
        """
        if n == 0:
            return self.ds[i, :]
        else:
            us = self.us

            # Set 0/0 = 0. Be careful of infinity? (a.k.a. constant / 0)
            with np.errstate(divide = 'ignore', invalid = 'ignore'):
                a = (x - us[i]) / (us[i + self.degree + 1 - n] - us[i])
                a = np.nan_to_num(a)
            
            return (1 - a) * self.d(i - 1, x, n - 1) + a * self.d(i, x, n - 1)

    def blossom(self): 
        """
<<<<<<< HEAD
        Runs the entire blossom algorithm for the given data at object creation.
        deBoor points are saved as list items in the attribute `deBoor_points`.
=======
        Runs the entire blossom algorithm for all data points based on the
        given data at object instantiation.
        deBoor points are saved as list items in the attribute `deBoor_points`.

        :return: Evaluated 3rd order spline for all points
>>>>>>> c0c15212
        """
        grid = self.grid
        points = []

        if self.deBoor_points:
            self.deBoor_points = []  # erase previous deBoor points calculations

        for i in np.arange(3, self.nbr_knots + 3):  # why 3 and + 3 ??? due to enpoints?
            ui0 = self.us[i]
            ui1 = self.us[i + 1]
            x = grid[(ui0 <= grid) & (grid <= ui1)]
            points.extend(self.d(i, x.reshape(len(x), 1), 3))

            if not self.deBoor_points:
                self.deBoor_points.append(points[0])  # add first point
            self.deBoor_points.append(points[-1])
        x = np.array(points)
<<<<<<< HEAD
        print(x.shape)
=======
        # print(x.shape)
>>>>>>> c0c15212
        return x

    def eval_by_sum(self):
        """
<<<<<<< HEAD
        Needed for task 4. Evaluates the spline by using the sum approach
        instead of Blossoms algorithm.
        Does not utilize bandedness yet.
        Note: Does not return endpoint due to problem with the last basis function
        """
        grid    = self.grid 
        nbr_ds  = self.nbr_ds

        # Calculate "vandermonde like" matrix
        memo    = {}
        l_grid  = len(grid)
        N       = np.zeros((l_grid, nbr_ds + 6))  # OBS +6
=======
        Evaluates the spline by using the sum of the basis functions instead
        of the blossoms algorithm.

        :return: Evaluated 3rd order spline for all points
        """
        grid = self.grid
        nbr_ds = self.nbr_ds

        # Calculate "vandermonde like" matrix
        memo = {}
        l_grid = len(grid)
        N = np.zeros((l_grid, nbr_ds + 6))  # OBS +6
>>>>>>> c0c15212
        for i in np.arange(nbr_ds + 5):  # Correct indexing? Why + 5?
            self.N3(self.us, i, grid, 3, memo)
            N[:, i] = memo[(i, 3)]

        # print("N.shape = {}".format(N.shape))
        # plt.figure("test")
        # plt.plot(grid, N[:,-4])

        # Calculate sum
        xs = np.dot(N, self.ds[:, 0])
        ys = np.dot(N, self.ds[:, 1])

        x = np.array((xs[:-1], ys[:-1])).T
<<<<<<< HEAD
        print(x.shape)
=======
>>>>>>> c0c15212
        return x


def main():
    plt.close("all")
    ds = np.array([ 
                [ -20,   10],
                [ -50,   20],
                [ -25,    5],
                [-100,  -15],
                [ -25,  -65],
                [  10,  -80],
                [  60,  -30],
                [  10,   20],
                [  20,    0],
                [  40,   20]])

    x = np.linspace(0, 1, 150)
    s = Spline(x, ds)
    s.plot(plot_deBoor_points=True, plot_control_poly=True)

    # print(shape(x))
    # plt.plot(x, s.N(s.us, 1,x,3))
    # plt.plot(x, s.N2(1,x,3,{})[(0,3)])
    # memo = {}
    # s.N3(1,x,3,memo)
    # plt.plot(x, memo[(0,3)])

    """
    This test shows that:
    N much slower than N2
    a = np.arange(10)
    s = splines(a, a)
    %timeit t1 = s.N(0, x, 10) # 49.7 ms
    %timeit t2 = s.N2(0, x, 10, {})[(0,10)] #2.24 ms
    t3 = {}
    %timeit s.N3(0, x, 10, t3) # 954 ns!

    np.all(t1 == t2) * all(t1 == t3[(0,10)])
    """

    # Test eval_by_sum
    ys = s.eval_by_sum()
    plt.plot(ys[:, 0], ys[:, 1])
    plt.show()


if __name__ == '__main__':
    main()<|MERGE_RESOLUTION|>--- conflicted
+++ resolved
@@ -14,24 +14,13 @@
 
 
 class DValuesError(Exception):
-<<<<<<< HEAD
-=======
     """
     Unique Exception for raising issues with the dvalues in Spline class.
     """
->>>>>>> c0c15212
     pass
 
 
 class Spline(object):
-<<<<<<< HEAD
-    def __init__(self, grid, dvalues, degree=3):
-        """
-        Initiates all instance variables. 
-        Calculates equidistant knot points.
-        Adds 3 copies at the start and end point of the control points and knot 
-        points.
-=======
     """
     A class to represent 3rd order splines for a 2D control polygon.
 
@@ -53,7 +42,6 @@
         :param grid: numpy.ndarray, grid points between which the intervals will
             evaluated for the creation of the spline
         :param dvalues: numpy.ndarray, polygon control points
->>>>>>> c0c15212
         """
 
         if not isinstance(grid, np.ndarray):
@@ -149,10 +137,6 @@
 
     def N0(self, us, i, x):
         """
-<<<<<<< HEAD
-        Base case for deBoor's algorithm
-        Note: returns 0 at endpoint when it should return 1.
-=======
         Base case for deBoor's algorithm.
         Note: returns 0 at endpoint when it should return 1.
 
@@ -161,9 +145,7 @@
         :param i: int, index of `us` (essentially the start of 'hot interval'?)
         :param x: int/float, threshold for 'hot interval'
         :return: basis function evaluation at N_0
->>>>>>> c0c15212
-        """
-        # + (x == self.us[self.nbr_knots - 7])
+        """
         return (self.us[i] <= x) * (x < self.us[i + 1])
 
     def N(self, us, i, x, n):
@@ -270,18 +252,13 @@
             
             return (1 - a) * self.d(i - 1, x, n - 1) + a * self.d(i, x, n - 1)
 
-    def blossom(self): 
-        """
-<<<<<<< HEAD
-        Runs the entire blossom algorithm for the given data at object creation.
-        deBoor points are saved as list items in the attribute `deBoor_points`.
-=======
+    def blossom(self):
+        """
         Runs the entire blossom algorithm for all data points based on the
         given data at object instantiation.
         deBoor points are saved as list items in the attribute `deBoor_points`.
 
         :return: Evaluated 3rd order spline for all points
->>>>>>> c0c15212
         """
         grid = self.grid
         points = []
@@ -299,29 +276,11 @@
                 self.deBoor_points.append(points[0])  # add first point
             self.deBoor_points.append(points[-1])
         x = np.array(points)
-<<<<<<< HEAD
-        print(x.shape)
-=======
         # print(x.shape)
->>>>>>> c0c15212
         return x
 
     def eval_by_sum(self):
         """
-<<<<<<< HEAD
-        Needed for task 4. Evaluates the spline by using the sum approach
-        instead of Blossoms algorithm.
-        Does not utilize bandedness yet.
-        Note: Does not return endpoint due to problem with the last basis function
-        """
-        grid    = self.grid 
-        nbr_ds  = self.nbr_ds
-
-        # Calculate "vandermonde like" matrix
-        memo    = {}
-        l_grid  = len(grid)
-        N       = np.zeros((l_grid, nbr_ds + 6))  # OBS +6
-=======
         Evaluates the spline by using the sum of the basis functions instead
         of the blossoms algorithm.
 
@@ -334,24 +293,15 @@
         memo = {}
         l_grid = len(grid)
         N = np.zeros((l_grid, nbr_ds + 6))  # OBS +6
->>>>>>> c0c15212
         for i in np.arange(nbr_ds + 5):  # Correct indexing? Why + 5?
             self.N3(self.us, i, grid, 3, memo)
             N[:, i] = memo[(i, 3)]
 
-        # print("N.shape = {}".format(N.shape))
-        # plt.figure("test")
-        # plt.plot(grid, N[:,-4])
-
         # Calculate sum
         xs = np.dot(N, self.ds[:, 0])
         ys = np.dot(N, self.ds[:, 1])
 
         x = np.array((xs[:-1], ys[:-1])).T
-<<<<<<< HEAD
-        print(x.shape)
-=======
->>>>>>> c0c15212
         return x
 
 
