--- conflicted
+++ resolved
@@ -63,14 +63,6 @@
             plt.plot(self.ds[:, 0], self.ds[:, 1])
 
         points = self.blossom()
-<<<<<<< HEAD
-        plt.plot(points[:, 0], points[:, 1], 'b--')
-
-        # if plot_deBoor_points:
-        #     plt.plot(points[0, 0], points[0, 1], 'r*')
-        #     plt.plot(points[-1, 0], points[-1, 1], 'r*')
-
-=======
         plt.plot(points[:, 0], points[:, 1], 'b--',
                  label='%s-order spline' % self.degree)
 
@@ -80,7 +72,6 @@
                         label='deBoor points')
 
         plt.legend(loc='best')
->>>>>>> 536256a6
         plt.show()
 
     def get_basis_func(self, us, i):  # needs checking
@@ -175,13 +166,10 @@
             x = grid[(ui0 <= grid) & (grid <= ui1)]
             points.extend(self.d(i, x.reshape(len(x), 1), 3))
 
-<<<<<<< HEAD
-=======
             if not self.deBoor_points:
                 self.deBoor_points.append(points[0])  # add first point
             self.deBoor_points.append(points[-1])
 
->>>>>>> 536256a6
         return np.array(points)
 
     def eval_by_sum(self, u):
@@ -231,11 +219,7 @@
 
     x = np.linspace(0, 1, 150)
     s = Spline(x, ds)
-<<<<<<< HEAD
-    s.plot()
-=======
     s.plot(plot_deBoor_points=True)
->>>>>>> 536256a6
 
     # print(shape(x))
     # plt.plot(x, s.N(s.us, 1,x,3))
