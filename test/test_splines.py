"""
<<<<<<< HEAD
Test case for testing the Splines class.

=======
FMNN25 Project 1 - Splines

test_splines.py
Test case for testing the Splines class.
>>>>>>> c0c15212
Run by `nosetests`
"""

import unittest
import numpy as np
import splines


class SplinesTestCase(unittest.TestCase):

    def test_invalid_grid_values_greater_than_1(self):
        """
        Test that initialization raises a value error if values in `grid`
        are greater than 1.
        """
        self.assertRaises(ValueError, splines.Spline.__init__, splines.Spline,
                          np.array([0, 0.5, 1.1]), np.array([1, 2, 3, 4]))

    def test_invalid_grid_values_less_than_1(self):
        """
        Test that initialization raises a value error if values in `grid`
        are less than 0.
        """
        self.assertRaises(ValueError, splines.Spline.__init__, splines.Spline,
                          np.array([-0.1, 0.5, 0.9]), np.array([1, 2, 3, 4]))

    def test_invalid_grid_values_non_ascending(self):
        """
        Test that initialization raises a value error if values in `grid`
        are not in ascending order.
        """
        self.assertRaises(ValueError, splines.Spline.__init__, splines.Spline,
                          np.array([0.1, 0.5, 0.4]), np.array([1, 2, 3, 4]))

    def test_non_2D_dvalues_array(self):
        """
        Test that initialization raises an error if dvalues is not 2D.
        """
        self.assertRaises(splines.DValuesError, splines.Spline.__init__,
                          splines.Spline, np.array([0.1, 0.5, 0.9]),
                          np.array([1, 2, 3, 4]))

    def test_non_numpy_array_raises_error_for_grid(self):
        """
        Test that initialization raises an error if grid is not passed as a
        numpy array.
        """
        self.assertRaises(TypeError, splines.Spline.__init__,
                          splines.Spline, [0.1, 0.5, 0.9],
                          np.array([1, 2, 3, 4]))

    def test_non_numpy_array_raises_error_for_dvalues(self):
        """
        Test that initialization raises an error if dvalues is not passed as a
        numpy array.
        """
        self.assertRaises(TypeError, splines.Spline.__init__,
                          splines.Spline, np.array([0.1, 0.5, 0.9]),
                          [1, 2, 3, 4])

    def test_deBoor_vs_blossom(self):
        ds = np.array([
                [ -20,     10],
                [ -50,     20],
                [ -25,      5],
                [-100,    -15],
                [ -25,    -65],
                [  10,    -80],
                [  60,    -30],
                [  10,     20],
                [  20,      0],
                [  40,     20]])

        x = np.linspace(0., 1., 150)
        s = splines.Spline(x, ds)
        self.assertEqual(s.eval_by_sum(), s.blossom())


if __name__ == '__main__':
    unittest.main()<|MERGE_RESOLUTION|>--- conflicted
+++ resolved
@@ -1,13 +1,8 @@
 """
-<<<<<<< HEAD
-Test case for testing the Splines class.
-
-=======
 FMNN25 Project 1 - Splines
 
 test_splines.py
 Test case for testing the Splines class.
->>>>>>> c0c15212
 Run by `nosetests`
 """
 
